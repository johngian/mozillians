import json

from collections import defaultdict

from django.http import JsonResponse
from django.conf import settings
from django.contrib import messages
from django.core.paginator import EmptyPage, Paginator, PageNotAnInteger
from django.db.models import Q
from django.http import HttpResponse, HttpResponseBadRequest, HttpResponseRedirect, Http404
from django.shortcuts import get_object_or_404, redirect, render
from django.views.decorators.cache import cache_control, never_cache
from django.views.decorators.http import require_POST
from django.utils.translation import ugettext as _

from dal import autocomplete

from mozillians.common.decorators import allow_unvouched
from mozillians.common.templatetags.helpers import get_object_or_none, urlparams
from mozillians.common.urlresolvers import reverse
from mozillians.groups import forms
from mozillians.groups.models import Group, GroupMembership, Invite, Skill
from mozillians.groups.tasks import (notify_curators_invitation_accepted,
                                     notify_redeemer_invitation_invalid,
                                     notify_curators_invitation_rejected)
from mozillians.users.models import UserProfile


def _list_groups(request, template, query, context={}):
    """Lists groups from given query."""

    sort_form = forms.SortForm(request.GET)
    show_pagination = False

    if sort_form.is_valid():
        query = query.order_by(sort_form.cleaned_data['sort'], 'name')
    else:
        query = query.order_by('name')

    paginator = Paginator(query, settings.ITEMS_PER_PAGE)

    page = request.GET.get('page', 1)
    try:
        groups = paginator.page(page)
    except PageNotAnInteger:
        groups = paginator.page(1)
    except EmptyPage:
        groups = paginator.page(paginator.num_pages)

    if paginator.count > settings.ITEMS_PER_PAGE:
        show_pagination = True

    data = {
        'groups': groups,
        'page': page,
        'sort_form': sort_form,
        'show_pagination': show_pagination
    }

    data.update(context)
    return render(request, template, data)


def index_groups(request):
    """Lists all public groups (in use) on Mozillians.

    Doesn't list functional areas, invisible groups, and groups with
    no vouched members
    """

    group_form = forms.GroupCreateForm(request.POST or None)
    if group_form.is_valid():
        group = group_form.save()
        group.curators.add(request.user.userprofile)
        group.add_member(request.user.userprofile, GroupMembership.MEMBER)
        return redirect(reverse('groups:group_edit', args=[group.url]))

    query = Group.get_non_functional_areas()
    template = 'groups/index_groups.html'
    context = {
        'group_form': group_form
    }
    return _list_groups(request, template, query, context)


def index_skills(request):
    """Lists all public skills (in use) on Mozillians."""
    query = Skill.objects.filter(members__is_vouched=True)
    template = 'groups/index_skills.html'
    return _list_groups(request, template, query)


def index_functional_areas(request):
    """Lists all functional areas."""
    query = Group.get_functional_areas()
    template = 'groups/index_areas.html'
    return _list_groups(request, template, query)


@allow_unvouched
@cache_control(must_revalidate=True, max_age=3600)
def search(request, searched_object=Group):
    """Simple wildcard search for a group using a GET parameter.

    Used for group/skill auto-completion.

    """
    term = request.GET.get('term', None)
    if request.is_ajax() and term:
        groups = searched_object.search(term).values_list('name', flat=True)
        return HttpResponse(json.dumps(list(groups)),
                            content_type='application/json')

    return HttpResponseBadRequest()


@never_cache
def show(request, url, alias_model, template):
    """List all members in this group."""
    group_alias = get_object_or_404(alias_model, url=url)
    if group_alias.alias.url != url:
        return redirect('groups:show_group', url=group_alias.alias.url)

    is_curator = False
    is_manager = request.user.userprofile.is_manager
    is_pending = False
    show_delete_group_button = False
    membership_filter_form = forms.MembershipFilterForm(request.GET)

    group = group_alias.alias
    profile = request.user.userprofile
    in_group = group.has_member(profile)
    memberships = group.members.all()
    data = {}

    if isinstance(group, Group):
        # Has the user accepted the group terms
        if group.terms:
            membership = get_object_or_none(GroupMembership, group=group, userprofile=profile,
                                            status=GroupMembership.PENDING_TERMS)
            if membership:
                return redirect(reverse('groups:review_terms', args=[group.url]))

        # Is this user's membership pending?
        is_pending = group.has_pending_member(profile)

        is_curator = is_manager or (request.user.userprofile in group.curators.all())

        # initialize the form only when the group is moderated and user is curator of the group
        if is_curator and group.accepting_new_members == 'by_request':
            membership_filter_form = forms.MembershipFilterForm(request.GET)
        else:
            membership_filter_form = None

        if is_curator:
            statuses = [GroupMembership.MEMBER, GroupMembership.PENDING]
            if membership_filter_form and membership_filter_form.is_valid():
                filtr = membership_filter_form.cleaned_data['filtr']
                if filtr == 'members':
                    statuses = [GroupMembership.MEMBER]
                elif filtr == 'pending_members':
                    statuses = [GroupMembership.PENDING]

            memberships = group.groupmembership_set.filter(status__in=statuses)

            # Curators can delete their group if there are no other members.
            show_delete_group_button = is_curator and group.members.all().count() == 1
            invitation = get_object_or_none(Invite, redeemer=profile, group=group, accepted=False)
            data.update(invitation=invitation)

        else:
            # only show full members, or this user
            memberships = group.groupmembership_set.filter(
                Q(status=GroupMembership.MEMBER) | Q(userprofile=profile))

        # Order by UserProfile.Meta.ordering
        memberships = memberships.order_by('userprofile')

        # Find the most common skills of the group members.
        # Order by popularity in the group.
        shared_skill_ids = (group.members.filter(groupmembership__status=GroupMembership.MEMBER)
                            .values_list('skills', flat=True))

        count_skills = defaultdict(int)
        for skill_id in shared_skill_ids:
            count_skills[skill_id] += 1
        common_skills_ids = [k for k, v in sorted(count_skills.items(),
                                                  key=lambda x: x[1],
                                                  reverse=True)
                             if count_skills[k] > 1]

        # Translate ids to Skills preserving order.
        skills = [Skill.objects.get(id=skill_id) for skill_id in common_skills_ids if skill_id]

        data.update(skills=skills, membership_filter_form=membership_filter_form)

    page = request.GET.get('page', 1)
    paginator = Paginator(memberships, settings.ITEMS_PER_PAGE)

    try:
        people = paginator.page(page)
    except PageNotAnInteger:
        people = paginator.page(1)
    except EmptyPage:
        people = paginator.page(paginator.num_pages)

    show_pagination = paginator.count > settings.ITEMS_PER_PAGE

    extra_data = dict(
        people=people,
        group=group,
        in_group=in_group,
        is_curator=is_curator,
        is_pending=is_pending,
        show_pagination=show_pagination,
        show_delete_group_button=show_delete_group_button,
        show_join_button=group.user_can_join(request.user.userprofile),
        show_leave_button=group.user_can_leave(request.user.userprofile),
        members=group.member_count,
    )

    data.update(extra_data)

    return render(request, template, data)


def remove_member(request, url, user_pk):
    group = get_object_or_404(Group, url=url)
    profile_to_remove = get_object_or_404(UserProfile, pk=user_pk)
    this_userprofile = request.user.userprofile
    is_curator = (this_userprofile in group.curators.all())
    is_manager = request.user.userprofile.is_manager
    group_url = reverse('groups:show_group', args=[group.url])
    next_url = request.REQUEST.get('next_url', group_url)

    # TODO: this duplicates some of the logic in Group.user_can_leave(), but we
    # want to give the user a message that's specific to the reason they can't leave.
    # Can we make this DRYer?

    # You can remove yourself, if group allows it. Curator and superuser can remove anyone.
    if not (is_curator or is_manager):
        if not group.members_can_leave:
            messages.error(request, _('This group does not allow members to remove themselves.'))
            return redirect(next_url)
        if profile_to_remove != this_userprofile:
            raise Http404()

    # Curators cannot be removed, only by themselves and if there is another curator.
    curators = group.curators.all()
    if (profile_to_remove in curators and curators.count() <= 1 and
            profile_to_remove != this_userprofile):
        messages.error(request, _('The group needs at least one curator.'))
        return redirect(next_url)

    if request.method == 'POST':
        group.remove_member(profile_to_remove,
                            send_email=(profile_to_remove != this_userprofile))
        if profile_to_remove in curators:
            group.curators.remove(profile_to_remove)
        if this_userprofile == profile_to_remove:
            messages.info(request, _('You have been removed from this group.'))
        else:
            messages.info(request, _('The group member has been removed.'))
        return redirect(next_url)

    # Display confirmation page
    context = {
        'group': group,
        'profile': profile_to_remove,
        'next_url': next_url
    }
    return render(request, 'groups/confirm_remove_member.html', context)


@require_POST
def confirm_member(request, url, user_pk):
    """
    Add a member to a group who has requested membership.
    """
    group = get_object_or_404(Group, url=url)
    profile = get_object_or_404(UserProfile, pk=user_pk)
    is_curator = (request.user.userprofile in group.curators.all())
    is_manager = request.user.userprofile.is_manager
    group_url = reverse('groups:show_group', args=[group.url])
    next_url = request.REQUEST.get('next_url', group_url)

    if not (is_curator or is_manager):
        raise Http404()
    try:
        membership = GroupMembership.objects.get(group=group, userprofile=profile)
    except GroupMembership.DoesNotExist:
        messages.error(request, _('This user has not requested membership in this group.'))
    else:
        if membership.status == GroupMembership.MEMBER:
            messages.error(request, _('This user is already a member of this group.'))
        else:
            status = GroupMembership.MEMBER
            if group.terms:
                status = GroupMembership.PENDING_TERMS
            group.add_member(profile, status=status)
            messages.info(request, _('This user has been added as a member of this group.'))
    return redirect(next_url)


def edit(request, url, alias_model, template):
    return render(request, alias_model, template)


def review_terms(request, url):
    """Review group terms page."""
    group = get_object_or_404(Group, url=url)
    if not group.terms:
        return redirect(reverse('groups:show_group', args=[group.url]))

    membership = get_object_or_404(GroupMembership, group=group,
                                   userprofile=request.user.userprofile,
                                   status=GroupMembership.PENDING_TERMS)

    membership_form = forms.TermsReviewForm(request.POST or None)
    if membership_form.is_valid():
        if membership_form.cleaned_data['terms_accepted'] == 'True':
            group.add_member(request.user.userprofile, GroupMembership.MEMBER)
        else:
            membership.delete()
        return redirect(reverse('groups:show_group', args=[group.url]))

    ctx = {
        'group': group,
        'membership_form': membership_form
    }

    return render(request, 'groups/terms.html', ctx)


@require_POST
def join_group(request, url):
    """User request to join group."""
    group = get_object_or_404(Group, url=url)
    profile_to_add = request.user.userprofile

    # TODO: this duplicates some of the logic in Group.user_can_join(), but we
    # want to give the user a message that's specific to the reason they can't join.
    # Can we make this DRYer?

    if group.has_member(profile_to_add):
        messages.error(request, _('You are already in this group.'))
    elif group.has_pending_member(profile_to_add):
        messages.error(request, _('Your request to join this group is still pending.'))
    elif group.accepting_new_members == 'no':
        messages.error(request, _('This group is not accepting requests to join.'))
    else:
        if group.accepting_new_members == 'yes':
            status = GroupMembership.MEMBER
            messages.info(request, _('You have been added to this group.'))
            if group.terms:
                status = GroupMembership.PENDING_TERMS
        elif group.accepting_new_members == 'by_request':
            status = GroupMembership.PENDING
            messages.info(request, _('Your membership request has been sent '
                                     'to the group curator(s).'))

        group.add_member(profile_to_add, status=status)

    return redirect(reverse('groups:show_group', args=[group.url]))


@require_POST
def toggle_skill_subscription(request, url):
    """Toggle the current user's membership of a group."""
    skill = get_object_or_404(Skill, url=url)
    profile = request.user.userprofile

    if profile.skills.filter(id=skill.id).exists():
        profile.skills.remove(skill)
    else:
        profile.skills.add(skill)

    return redirect(reverse('groups:show_skill', args=[skill.url]))


@require_POST
def group_delete(request, url):
    profile = request.user.userprofile
    # Get the group to delete
    group = get_object_or_404(Group, url=url)
    # Only a group curator is allowed to delete a group
    is_curator = profile in group.curators.all()
    if not is_curator and not profile.is_manager:
        messages.error(request, _('You must be a curator to delete a group'))
        return redirect(reverse('groups:show_group', args=[group.url]))
    # Cannot delete if anyone else is in it
    if group.members.all().count() != 1:
        messages.error(request, _('You cannot delete a group if anyone else is in it.'))
        return redirect(reverse('groups:show_group', args=[group.url]))
    # Go to it
    group.delete()
    messages.info(request, _('Group %s has been deleted') % group.name)
    return redirect(reverse('groups:index_groups'))


@never_cache
def group_edit(request, url=None):
    """Add or edit a group. (if there is a url we are editing)"""

    profile = request.user.userprofile
    is_manager = request.user.userprofile.is_manager
    invites = None
    forms_valid = True
    group_forms = {}
    form_key = None
    show_delete_group_button = False

    if not url:
        return redirect(reverse('groups:index_groups'))

    # Get the group to edit
    group = get_object_or_404(Group, url=url)
    # Only a group curator or an admin is allowed to edit a group
    is_curator = profile in group.curators.all()
    is_manager = request.user.userprofile.is_manager
    if not (is_curator or is_manager):
        messages.error(request, _('You must be a curator or an admin to edit a group'))
        return redirect(reverse('groups:show_group', args=[group.url]))

    invites = group.invites.filter(groups_invited__accepted=False)
    show_delete_group_button = is_curator and group.members.all().count() == 1

    # Prepare the forms for rendering
    group_forms['basic_form'] = forms.GroupBasicForm
    group_forms['invalidation_form'] = forms.GroupInvalidationForm
    group_forms['curator_form'] = forms.GroupCuratorsForm
    group_forms['terms_form'] = forms.GroupTermsForm
    group_forms['invite_form'] = forms.GroupInviteForm
    group_forms['admin_form'] = forms.GroupAdminForm
    group_forms['criteria_form'] = forms.GroupCriteriaForm

    def _init_group_forms(request, group_forms):
        form_args = {
            'data': None,
            'instance': group,
            'request': request
        }
        key = None

        if request.POST:
            form_args['data'] = request.POST
            key, form = next(((k, v(**form_args)) for k, v in group_forms.items()
                              if k in request.POST), (None, None))
            if key and form:
                group_forms[key] = form

        # Initialize the rest of the forms with non-POST data
        form_args['data'] = None
        for k in group_forms.keys():
            if k != key:
                group_forms[k] = group_forms[k](**form_args)
        return key

    form_key = _init_group_forms(request, group_forms)

    form = group_forms[form_key] if form_key else None
    if form and form.is_bound and form.is_valid():
        form.save()
        next_section = request.GET.get('next')
        next_url = urlparams(reverse('groups:group_edit', args=[group.url]), next_section)
        return HttpResponseRedirect(next_url)
    elif request.POST:
        forms_valid = False

    context = {
        'group': group if url else None,
        'invites': invites if group else None,
        'forms_valid': forms_valid,
        'user_is_curator': is_curator,
        'user_is_manager': is_manager,
        'show_delete_group_button': show_delete_group_button
    }
    context.update(group_forms)
    return render(request, 'groups/edit_group.html', context)


class SkillsAutocomplete(autocomplete.Select2QuerySetView):

    def __init__(self, *args, **kwargs):
        super(SkillsAutocomplete, self).__init__(*args, **kwargs)
        self.cached_skills = list(Skill.objects.all().values_list('name', flat=True))

    def get_queryset(self):

        qs = Skill.objects.all()
        if self.q:
            qs = qs.filter(name__icontains=self.q)
        return qs

    def render_to_response(self, context):
        """Override base render_to_response.

        Return a JSON response in Select2 format."""
        create_option = []

        q = self.request.GET.get('q', None)

        if (self.request.GET.get('create', None) == 'true' and q and
                q.lower() not in self.cached_skills):
            create_option = [{
                'id': q,
                'text': 'Create "%s"' % q
            }]

        data = {
            'results': self.get_results(context) + create_option,
            'more': self.has_more(context)
        }

        return JsonResponse(data)


# Invite views
def delete_invite(request, invite_pk):
    """Delete an invite to join a group."""

    invite = get_object_or_404(Invite, pk=invite_pk)
    group = invite.group

    if (group.curators.filter(id=request.user.userprofile.id).exists() or
            request.user.userprofile.is_manager):
        redeemer = invite.redeemer
        invite.delete()
        notify_redeemer_invitation_invalid.delay(redeemer.pk, group.pk)
        msg = _(u'The invitation to {0} has been successfully revoked.').format(redeemer)
        messages.success(request, msg)
<<<<<<< HEAD
        next_section = request.GET.get('next')
        next_url = urlparams(reverse('groups:group_edit', args=[group.url]), next_section)
        return HttpResponseRedirect(next_url)
    raise Http404()
=======
        return redirect(reverse('groups:group_edit', args=[group.url]))
    raise Http404()


@never_cache
def accept_reject_invitation(request, invite_pk, action):
    """Accept or reject group invitation."""

    redeemer = request.user.userprofile
    invite = get_object_or_404(Invite, pk=invite_pk, redeemer=redeemer)
    if action == 'accept':
        if invite.group.terms:
            invite.group.add_member(redeemer, GroupMembership.PENDING_TERMS)
        else:
            invite.group.add_member(redeemer, GroupMembership.MEMBER)
        invite.accepted = True
        invite.save()
        notify_curators_invitation_accepted.delay(invite.pk)
    else:
        notify_curators_invitation_rejected.delay(redeemer.pk, invite.inviter.pk, invite.group.pk)
        invite.delete()

    return redirect(reverse('groups:show_group', args=[invite.group.url]))
>>>>>>> 1a300a95
<|MERGE_RESOLUTION|>--- conflicted
+++ resolved
@@ -529,13 +529,9 @@
         notify_redeemer_invitation_invalid.delay(redeemer.pk, group.pk)
         msg = _(u'The invitation to {0} has been successfully revoked.').format(redeemer)
         messages.success(request, msg)
-<<<<<<< HEAD
         next_section = request.GET.get('next')
         next_url = urlparams(reverse('groups:group_edit', args=[group.url]), next_section)
         return HttpResponseRedirect(next_url)
-    raise Http404()
-=======
-        return redirect(reverse('groups:group_edit', args=[group.url]))
     raise Http404()
 
 
@@ -557,5 +553,4 @@
         notify_curators_invitation_rejected.delay(redeemer.pk, invite.inviter.pk, invite.group.pk)
         invite.delete()
 
-    return redirect(reverse('groups:show_group', args=[invite.group.url]))
->>>>>>> 1a300a95
+    return redirect(reverse('groups:show_group', args=[invite.group.url]))