import json
import logging

from django.conf import settings
from django.contrib.auth.views import logout as auth_logout
from django.contrib import messages
from django.contrib.auth.decorators import login_required
from django.contrib.auth.models import User
from django.db import transaction
from django.http import HttpResponse, HttpResponseBadRequest, HttpResponseRedirect, Http404
from django.shortcuts import get_object_or_404, render
from django.utils import timezone
from django.utils.safestring import mark_safe
from django.views.decorators.cache import cache_control, never_cache
from django.views.decorators.csrf import csrf_exempt
from django.views.decorators.http import require_POST

from django.utils.translation import ugettext as _
from haystack.generic_views import SearchView
from raven.contrib.django.models import client
from waffle.decorators import waffle_flag

import mozillians.phonebook.forms as forms
from mozillians.api.models import APIv2App
from mozillians.common.decorators import allow_public, allow_unvouched
from mozillians.common.templatetags.helpers import get_object_or_none, redirect, urlparams
from mozillians.common.middleware import LOGIN_MESSAGE, GET_VOUCHED_MESSAGE
from mozillians.common.urlresolvers import reverse
from mozillians.groups.models import Group
from mozillians.phonebook.models import Invite
from mozillians.phonebook.utils import redeem_invite
from mozillians.users.managers import EMPLOYEES, MOZILLIANS, PUBLIC, PRIVILEGED
from mozillians.users.models import AbuseReport, ExternalAccount, UserProfile
from mozillians.users.tasks import check_spam_account, update_email_in_basket


@allow_unvouched
def login(request):
    if request.user.userprofile.is_complete:
        return redirect('phonebook:home')
    return redirect('phonebook:profile_edit')


@never_cache
@allow_public
def home(request):
    show_start = False
    if request.GET.get('source', ''):
        show_start = True
    return render(request, 'phonebook/home.html',
                  {'show_start': show_start})


@waffle_flag('testing-autovouch-views')
@allow_unvouched
@never_cache
def vouch(request, username):
    """Automatically vouch username.

    This must be behind a waffle flag and activated only for testing
    purposes.

    """
    profile = get_object_or_404(UserProfile, user__username=username)
    now = timezone.now()
    description = 'Automatically vouched for testing purposes on {0}'.format(now)
    vouch = profile.vouch(None, description=description, autovouch=True)
    if vouch:
        messages.success(request, _('Successfully vouched user.'))
    else:
        msg = _('User not vouched. Maybe there are {0} vouches already?')
        msg = msg.format(settings.VOUCH_COUNT_LIMIT)
        messages.error(request, msg)

    return redirect('phonebook:profile_view', profile.user.username)


@waffle_flag('testing-autovouch-views')
@allow_unvouched
@never_cache
def unvouch(request, username):
    """Automatically remove all vouches from username.

    This must be behind a waffle flag and activated only for testing
    purposes.

    """
    profile = get_object_or_404(UserProfile, user__username=username)
    profile.vouches_received.all().delete()
    messages.success(request, _('Successfully unvouched user.'))
    return redirect('phonebook:profile_view', profile.user.username)


@allow_public
@never_cache
def view_profile(request, username):
    """View a profile by username."""
    data = {}
    privacy_mappings = {'anonymous': PUBLIC, 'mozillian': MOZILLIANS, 'employee': EMPLOYEES,
                        'privileged': PRIVILEGED, 'myself': None}
    privacy_level = None
    abuse_form = None

    if (request.user.is_authenticated() and request.user.username == username):
        # own profile
        view_as = request.GET.get('view_as', 'myself')
        privacy_level = privacy_mappings.get(view_as, None)
        profile = UserProfile.objects.privacy_level(privacy_level).get(user__username=username)
        data['privacy_mode'] = view_as
    else:
        userprofile_query = UserProfile.objects.filter(user__username=username)
        public_profile_exists = userprofile_query.public().exists()
        profile_exists = userprofile_query.exists()
        profile_complete = userprofile_query.exclude(full_name='').exists()

        if not public_profile_exists:
            if not request.user.is_authenticated():
                # you have to be authenticated to continue
                messages.warning(request, LOGIN_MESSAGE)
                return (login_required(view_profile, login_url=reverse('phonebook:home'))
                        (request, username))

            if not request.user.userprofile.is_vouched:
                # you have to be vouched to continue
                messages.error(request, GET_VOUCHED_MESSAGE)
                return redirect('phonebook:home')

        if not profile_exists or not profile_complete:
            raise Http404

        profile = UserProfile.objects.get(user__username=username)
        profile.set_instance_privacy_level(PUBLIC)
        if request.user.is_authenticated():
            profile.set_instance_privacy_level(
                request.user.userprofile.privacy_level)

        if (request.user.is_authenticated() and request.user.userprofile.is_vouched and
                not profile.can_vouch):
            abuse_report = get_object_or_none(AbuseReport, reporter=request.user.userprofile,
                                              profile=profile)

            if not abuse_report:
                abuse_report = AbuseReport(reporter=request.user.userprofile, profile=profile)

            abuse_form = forms.AbuseReportForm(request.POST or None, instance=abuse_report)
            if abuse_form.is_valid():
                abuse_form.save()
                msg = _(u'Thanks for helping us improve mozillians.org!')
                messages.info(request, msg)
                return redirect('phonebook:profile_view', profile.user.username)

        if (request.user.is_authenticated() and profile.is_vouchable(request.user.userprofile)):

            vouch_form = forms.VouchForm(request.POST or None)
            data['vouch_form'] = vouch_form
            if vouch_form.is_valid():
                # We need to re-fetch profile from database.
                profile = UserProfile.objects.get(user__username=username)
                profile.vouch(request.user.userprofile, vouch_form.cleaned_data['description'])
                # Notify the current user that they vouched successfully.
                msg = _(u'Thanks for vouching for a fellow Mozillian! This user is now vouched!')
                messages.info(request, msg)
                return redirect('phonebook:profile_view', profile.user.username)

    data['shown_user'] = profile.user
    data['profile'] = profile
    data['groups'] = profile.get_annotated_groups()
    data['abuse_form'] = abuse_form

    # Only show pending groups if user is looking at their own profile,
    # or current user is a superuser
    if not (request.user.is_authenticated() and
            (request.user.username == username or request.user.is_superuser)):
        data['groups'] = [grp for grp in data['groups'] if not (grp.pending or grp.pending_terms)]

    return render(request, 'phonebook/profile.html', data)


@allow_unvouched
@never_cache
def edit_profile(request):
    """Edit user profile view."""
    # Don't use request.user
    user = User.objects.get(pk=request.user.id)
    profile = user.userprofile
    user_groups = profile.groups.all().order_by('name')
    emails = ExternalAccount.objects.filter(type=ExternalAccount.TYPE_EMAIL)
    accounts_qs = ExternalAccount.objects.exclude(type=ExternalAccount.TYPE_EMAIL)

    sections = {
        'registration_section': ['user_form', 'registration_form'],
        'basic_section': ['user_form', 'basic_information_form'],
        'groups_section': ['groups_privacy_form'],
        'skills_section': ['skills_form'],
        'email_section': ['email_privacy_form', 'alternate_email_formset'],
        'languages_section': ['language_privacy_form', 'language_formset'],
        'accounts_section': ['accounts_formset'],
        'location_section': ['location_form'],
        'irc_section': ['irc_form'],
        'contribution_section': ['contribution_form'],
        'tshirt_section': ['tshirt_form'],
    }

    curr_sect = next((s for s in sections.keys() if s in request.POST), None)

    def get_request_data(form):
        if curr_sect and form in sections[curr_sect]:
            return request.POST
        return None

    ctx = {}
    ctx['user_form'] = forms.UserForm(get_request_data('user_form'), instance=user)
    ctx['registration_form'] = forms.RegisterForm(get_request_data('registration_form'),
                                                  request.FILES or None,
                                                  instance=profile)
    basic_information_data = get_request_data('basic_information_form')
    ctx['basic_information_form'] = forms.BasicInformationForm(basic_information_data,
                                                               request.FILES or None,
                                                               instance=profile)
    ctx['accounts_formset'] = forms.AccountsFormset(get_request_data('accounts_formset'),
                                                    instance=profile,
                                                    queryset=accounts_qs)
    ctx['location_form'] = forms.LocationForm(get_request_data('location_form'), instance=profile)
    ctx['language_formset'] = forms.LanguagesFormset(get_request_data('language_formset'),
                                                     instance=profile,
                                                     locale=request.locale)
    language_privacy_data = get_request_data('language_privacy_form')
    ctx['language_privacy_form'] = forms.LanguagesPrivacyForm(language_privacy_data,
                                                              instance=profile)
    ctx['skills_form'] = forms.SkillsForm(get_request_data('skills_form'), instance=profile)
    ctx['contribution_form'] = forms.ContributionForm(get_request_data('contribution_form'),
                                                      instance=profile)
    ctx['tshirt_form'] = forms.TshirtForm(get_request_data('tshirt_form'), instance=profile)
    ctx['groups_privacy_form'] = forms.GroupsPrivacyForm(get_request_data('groups_privacy_form'),
                                                         instance=profile)
    ctx['irc_form'] = forms.IRCForm(get_request_data('irc_form'), instance=profile)
    ctx['email_privacy_form'] = forms.EmailPrivacyForm(get_request_data('email_privacy_form'),
                                                       instance=profile)
    alternate_email_formset_data = get_request_data('alternate_email_formset')
    ctx['alternate_email_formset'] = forms.AlternateEmailFormset(alternate_email_formset_data,
                                                                 instance=profile,
                                                                 queryset=emails)

    ctx['autocomplete_form_media'] = ctx['registration_form'].media + ctx['skills_form'].media
    forms_valid = True
    if request.POST:
        if not curr_sect:
            raise Http404
        curr_forms = map(lambda x: ctx[x], sections[curr_sect])
        forms_valid = all(map(lambda x: x.is_valid(), curr_forms))
        if forms_valid:
            old_username = request.user.username
            for f in curr_forms:
                f.save()

            # Spawn task to check for spam
            if not profile.can_vouch:
                params = {
                    'instance_id': profile.id,
                    'user_ip': request.META.get('REMOTE_ADDR'),
                    'user_agent': request.META.get('HTTP_USER_AGENT'),
                    'referrer': request.META.get('HTTP_REFERER'),
                    'comment_author': profile.full_name,
                    'comment_author_email': profile.email,
                    'comment_content': profile.bio
                }

                check_spam_account.delay(**params)

            next_section = request.GET.get('next')
            next_url = urlparams(reverse('phonebook:profile_edit'), next_section)
            if curr_sect == 'registration_section':
                settings_url = reverse('phonebook:profile_edit')
                settings_link = '<a href="{0}">settings</a>'.format(settings_url)
                msg = _(u'Your registration is complete. '
                        u'Feel free to visit the {0} page to add '
                        u'additional information to your profile.'.format(settings_link))
                messages.info(request, mark_safe(msg))
                redeem_invite(profile, request.session.get('invite-code'))
                next_url = reverse('phonebook:profile_view', args=[user.username])
            elif user.username != old_username:
                msg = _(u'You changed your username; '
                        u'please note your profile URL has also changed.')
                messages.info(request, _(msg))
            return HttpResponseRedirect(next_url)

    ctx.update({
        'user_groups': user_groups,
        'profile': request.user.userprofile,
        'vouch_threshold': settings.CAN_VOUCH_THRESHOLD,
        'appsv2': profile.apps.filter(enabled=True),
        'forms_valid': forms_valid
    })

    return render(request, 'phonebook/edit_profile.html', ctx)


@allow_unvouched
@never_cache
def delete_email(request, email_pk):
    """Delete alternate email address."""
    user = User.objects.get(pk=request.user.id)
    profile = user.userprofile

    # Only email owner can delete emails
    if not ExternalAccount.objects.filter(user=profile, pk=email_pk).exists():
        raise Http404()

    ExternalAccount.objects.get(pk=email_pk).delete()
    return redirect('phonebook:profile_edit')


@allow_unvouched
@never_cache
def change_primary_email(request, email_pk):
    """Change primary email address."""
    user = User.objects.get(pk=request.user.id)
    profile = user.userprofile
    alternate_emails = ExternalAccount.objects.filter(user=profile,
                                                      type=ExternalAccount.TYPE_EMAIL)

    # Only email owner can change primary email
    if not alternate_emails.filter(pk=email_pk).exists():
        raise Http404()

    alternate_email = alternate_emails.get(pk=email_pk)
    primary_email = user.email

    # Change primary email
    user.email = alternate_email.identifier

    # Turn primary email to alternate
    alternate_email.identifier = primary_email

    with transaction.atomic():
        user.save()
        alternate_email.save()
    # Notify Basket about this change
    update_email_in_basket.delay(primary_email, user.email)

    return redirect('phonebook:profile_edit')


@allow_unvouched
@never_cache
def confirm_delete(request):
    """Display a confirmation page asking the user if they want to
    leave.

    """
    return render(request, 'phonebook/confirm_delete.html')


@allow_unvouched
@never_cache
@require_POST
def delete(request):
    request.user.delete()
    messages.info(request, _('Your account has been deleted. Thanks for being a Mozillian!'))
    return logout(request)


@allow_public
@cache_control(public=True, must_revalidate=True, max_age=3600 * 24 * 7)  # 1 week.
def search_plugin(request):
    """Render an OpenSearch Plugin."""
    return render(request, 'phonebook/search_opensearch.xml',
                  content_type='application/opensearchdescription+xml')


def invite(request):
    profile = request.user.userprofile
    invite_form = None
    vouch_form = None
    if profile.can_vouch:
        invite_form = forms.InviteForm(request.POST or None,
                                       instance=Invite(inviter=profile))
        vouch_form = forms.VouchForm(request.POST or None)

    if invite_form and vouch_form and invite_form.is_valid() and vouch_form.is_valid():
        invite_form.instance.reason = vouch_form.cleaned_data['description']
        invite = invite_form.save()
        invite.send(sender=profile, personal_message=invite_form.cleaned_data['message'])
        msg = _(u"%s has been invited to Mozillians. They'll receive an email "
                u"with instructions on how to join. You can "
                u"invite another Mozillian if you like.") % invite.recipient
        messages.success(request, msg)
        return redirect('phonebook:invite')

    return render(request, 'phonebook/invite.html',
                  {
                      'invite_form': invite_form,
                      'vouch_form': vouch_form,
                      'invites': profile.invites.all(),
                      'vouch_threshold': settings.CAN_VOUCH_THRESHOLD,
                  })


@require_POST
def delete_invite(request, invite_pk):
    profile = request.user.userprofile
    deleted_invite = get_object_or_404(Invite, pk=invite_pk, inviter=profile, redeemed=None)
    deleted_invite.delete()

    msg = (_(u"%s's invitation to Mozillians has been revoked. "
             u"You can invite %s again if you like.") %
            (deleted_invite.recipient, deleted_invite.recipient))
    messages.success(request, msg)
    return redirect('phonebook:invite')


def apikeys(request):
    profile = request.user.userprofile
    apikey_request_form = forms.APIKeyRequestForm(
        request.POST or None,
        instance=APIv2App(enabled=True, owner=profile)
    )

    if apikey_request_form.is_valid():
        apikey_request_form.save()
        msg = _(u'API Key generated successfully.')
        messages.success(request, msg)
        return redirect('phonebook:apikeys')

    data = {
        'appsv2': profile.apps.filter(enabled=True),
        'apikey_request_form': apikey_request_form,
    }
    return render(request, 'phonebook/apikeys.html', data)


def delete_apikey(request, api_pk):
    api_key = get_object_or_404(APIv2App, pk=api_pk, owner=request.user.userprofile)
    api_key.delete()
    messages.success(request, _('API key successfully deleted.'))
    return redirect('phonebook:apikeys')


@allow_unvouched
def logout(request):
    """View that logs out the user and redirects to home page."""
    auth_logout(request)
    return redirect('phonebook:home')


@allow_public
def register(request):
    """Registers Users.

    Pulls out an invite code if it exists and auto validates the user
    if so. Single-purpose view.
    """
    # TODO already vouched users can be re-vouched?
    if 'code' in request.GET:
        request.session['invite-code'] = request.GET['code']
        if request.user.is_authenticated():
            if not request.user.userprofile.is_vouched:
                redeem_invite(request.user.userprofile, request.session['invite-code'])
        else:
            messages.info(request, _("You've been invited to join Mozillians.org! "
                                     "Sign in and then you can create a profile."))

    return redirect('phonebook:home')


@require_POST
@csrf_exempt
@allow_public
def capture_csp_violation(request):
    data = client.get_data_from_request(request)
    data.update({
        'level': logging.INFO,
        'logger': 'CSP',
    })
    try:
        csp_data = json.loads(request.body)
    except ValueError:
        # Cannot decode CSP violation data, ignore
        return HttpResponseBadRequest('Invalid CSP Report')

    try:
        blocked_uri = csp_data['csp-report']['blocked-uri']
    except KeyError:
        # Incomplete CSP report
        return HttpResponseBadRequest('Incomplete CSP Report')

    client.captureMessage(
        message='CSP Violation: {}'.format(blocked_uri),
        data=data)

    return HttpResponse('Captured CSP violation, thanks for reporting.')


# Django haystack
@allow_public
class PhonebookSearchView(SearchView):
    form_class = forms.PhonebookSearchForm
    template_name = 'phonebook/search.html'

    def get_queryset(self):
        sqs = super(PhonebookSearchView, self).get_queryset()
        return sqs

    def get_form_kwargs(self):
        """Pass the request.user to the form's kwargs."""
        kwargs = {'initial': self.get_initial()}
        if self.request.method == 'GET':
            kwargs.update({
                'data': self.request.GET
            })
        kwargs.update({'searchqueryset': self.get_queryset()})
        kwargs['request'] = self.request
<<<<<<< HEAD
        # pass the parameters from the url
        kwargs.update(self.kwargs)
        return kwargs
=======
        return kwargs

    def get_context_data(self, **kwargs):
        """Override method to pass more context data in the template."""
        context_data = super(PhonebookSearchView, self).get_context_data(**kwargs)
        context_data['functional_areas'] = Group.get_functional_areas()
        return context_data
>>>>>>> 804f8885
<|MERGE_RESOLUTION|>--- conflicted
+++ resolved
@@ -510,16 +510,12 @@
             })
         kwargs.update({'searchqueryset': self.get_queryset()})
         kwargs['request'] = self.request
-<<<<<<< HEAD
         # pass the parameters from the url
         kwargs.update(self.kwargs)
-        return kwargs
-=======
         return kwargs
 
     def get_context_data(self, **kwargs):
         """Override method to pass more context data in the template."""
         context_data = super(PhonebookSearchView, self).get_context_data(**kwargs)
         context_data['functional_areas'] = Group.get_functional_areas()
-        return context_data
->>>>>>> 804f8885
+        return context_data